--- conflicted
+++ resolved
@@ -34,13 +34,8 @@
     ///   - appId: The app id to use
     ///   - database: The database for storage
     ///   - matcher: The matcher for DP3T resolution and checks
-<<<<<<< HEAD
-    init(appInfo: DP3TApplicationInfo, database: DP3TDatabase, matcher: DP3TMatcher) {
+    init(appInfo: DP3TApplicationInfo, database: DP3TDatabase, matcher: DP3TMatcherProtocol) {
         self.appInfo = appInfo
-=======
-    init(appId: String, database: DP3TDatabase, matcher: DP3TMatcherProtocol) {
-        self.appId = appId
->>>>>>> 963d1d12
         self.database = database.knownCasesStorage
         self.matcher = matcher
     }
